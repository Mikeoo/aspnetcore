// Copyright (c) .NET Foundation. All rights reserved.
// Licensed under the Apache License, Version 2.0. See License.txt in the project root for license information.

using System;
using System.Threading;
using System.Threading.Tasks;
using Microsoft.AspNetCore.Authentication;
using Microsoft.AspNetCore.Builder;
using Microsoft.AspNetCore.Hosting;
using Microsoft.AspNetCore.Hosting.Server;
using Microsoft.AspNetCore.Hosting.Server.Features;
using Microsoft.AspNetCore.Http;
using Microsoft.Extensions.DependencyInjection;
using Microsoft.Extensions.Logging;
using Microsoft.Extensions.Options;

namespace Microsoft.AspNetCore.Server.HttpSys
{
    internal static class Utilities
    {
        // When tests projects are run in parallel, overlapping port ranges can cause a race condition when looking for free
        // ports during dynamic port allocation.
        private const int BasePort = 5001;
        private const int MaxPort = 8000;
        private static int NextPort = BasePort;
        private static object PortLock = new object();
<<<<<<< HEAD
        internal static readonly TimeSpan DefaultTimeout = TimeSpan.FromSeconds(15);
        internal static readonly int WriteRetryLimit = 1000;
=======
        // Minimum support for Windows 7 is assumed.
        internal static readonly bool IsWin8orLater;

        static Utilities()
        {
            var win8Version = new Version(6, 2);
            IsWin8orLater = (Environment.OSVersion.Version >= win8Version);
        }
>>>>>>> 226330b1

        internal static IServer CreateHttpServer(out string baseAddress, RequestDelegate app)
        {
            string root;
            return CreateDynamicHttpServer(string.Empty, out root, out baseAddress, options => { }, app);
        }

        internal static IServer CreateHttpServer(out string baseAddress, RequestDelegate app, Action<HttpSysOptions> configureOptions)
        {
            string root;
            return CreateDynamicHttpServer(string.Empty, out root, out baseAddress, configureOptions, app);
        }

        internal static IServer CreateHttpServerReturnRoot(string path, out string root, RequestDelegate app)
        {
            string baseAddress;
            return CreateDynamicHttpServer(path, out root, out baseAddress, options => { }, app);
        }

        internal static IServer CreateHttpAuthServer(AuthenticationSchemes authType, bool allowAnonymous, out string baseAddress, RequestDelegate app)
        {
            string root;
            return CreateDynamicHttpServer(string.Empty, out root, out baseAddress, options =>
            {
                options.Authentication.Schemes = authType;
                options.Authentication.AllowAnonymous = allowAnonymous;
            }, app);
        }

        internal static IWebHost CreateDynamicHost(AuthenticationSchemes authType, bool allowAnonymous, out string root, RequestDelegate app)
        {
            return CreateDynamicHost(string.Empty, out root, out var baseAddress, options =>
            {
                options.Authentication.Schemes = authType;
                options.Authentication.AllowAnonymous = allowAnonymous;
            }, app);
        }

        internal static IWebHost CreateDynamicHost(out string baseAddress, Action<HttpSysOptions> configureOptions, RequestDelegate app)
        {
            return CreateDynamicHost(string.Empty, out var root, out baseAddress, configureOptions, app);
        }

        internal static IWebHost CreateDynamicHost(string basePath, out string root, out string baseAddress, Action<HttpSysOptions> configureOptions, RequestDelegate app)
        {
            lock (PortLock)
            {
                while (NextPort < MaxPort)
                {
                    var port = NextPort++;
                    var prefix = UrlPrefix.Create("http", "localhost", port, basePath);
                    root = prefix.Scheme + "://" + prefix.Host + ":" + prefix.Port;
                    baseAddress = prefix.ToString();

                    var builder = new WebHostBuilder()
                        .UseHttpSys(options =>
                        {
                            options.UrlPrefixes.Add(prefix);
                            configureOptions(options);
                        })
                        .Configure(appBuilder => appBuilder.Run(app));

                    var host = builder.Build();


                    try
                    {
                        host.Start();
                        return host;
                    }
                    catch (HttpSysException)
                    {
                    }

                }
                NextPort = BasePort;
            }
            throw new Exception("Failed to locate a free port.");
        }

        internal static MessagePump CreatePump()
            => new MessagePump(Options.Create(new HttpSysOptions()), new LoggerFactory(), new AuthenticationSchemeProvider(Options.Create(new AuthenticationOptions())));

        internal static IServer CreateDynamicHttpServer(string basePath, out string root, out string baseAddress, Action<HttpSysOptions> configureOptions, RequestDelegate app)
        {
            lock (PortLock)
            {
                while (NextPort < MaxPort)
                {

                    var port = NextPort++;
                    var prefix = UrlPrefix.Create("http", "localhost", port, basePath);
                    root = prefix.Scheme + "://" + prefix.Host + ":" + prefix.Port;
                    baseAddress = prefix.ToString();

                    var server = CreatePump();
                    server.Features.Get<IServerAddressesFeature>().Addresses.Add(baseAddress);
                    configureOptions(server.Listener.Options);
                    try
                    {
                        server.StartAsync(new DummyApplication(app), CancellationToken.None).Wait();
                        return server;
                    }
                    catch (HttpSysException)
                    {
                    }
                }
                NextPort = BasePort;
            }
            throw new Exception("Failed to locate a free port.");
        }

        internal static IServer CreateHttpsServer(RequestDelegate app)
        {
            return CreateServer("https", "localhost", 9090, string.Empty, app);
        }

        internal static IServer CreateServer(string scheme, string host, int port, string path, RequestDelegate app)
        {
            var server = CreatePump();
            server.Features.Get<IServerAddressesFeature>().Addresses.Add(UrlPrefix.Create(scheme, host, port, path).ToString());
            server.StartAsync(new DummyApplication(app), CancellationToken.None).Wait();
            return server;
        }

        internal static Task WithTimeout(this Task task) => task.WithTimeout(DefaultTimeout);

        internal static async Task WithTimeout(this Task task, TimeSpan timeout)
        {
            var completedTask = await Task.WhenAny(task, Task.Delay(timeout));

            if (completedTask == task)
            {
                await task;
                return;
            }
            else
            {
                throw new TimeoutException("The task has timed out.");
            }
        }

        internal static Task<T> WithTimeout<T>(this Task<T> task) => task.WithTimeout(DefaultTimeout);

        internal static async Task<T> WithTimeout<T>(this Task<T> task, TimeSpan timeout)
        {
            var completedTask = await Task.WhenAny(task, Task.Delay(timeout));

            if (completedTask == task)
            {
                return await task;
            }
            else
            {
                throw new TimeoutException("The task has timed out.");
            }
        }
    }
}<|MERGE_RESOLUTION|>--- conflicted
+++ resolved
@@ -24,10 +24,9 @@
         private const int MaxPort = 8000;
         private static int NextPort = BasePort;
         private static object PortLock = new object();
-<<<<<<< HEAD
         internal static readonly TimeSpan DefaultTimeout = TimeSpan.FromSeconds(15);
         internal static readonly int WriteRetryLimit = 1000;
-=======
+
         // Minimum support for Windows 7 is assumed.
         internal static readonly bool IsWin8orLater;
 
@@ -36,7 +35,6 @@
             var win8Version = new Version(6, 2);
             IsWin8orLater = (Environment.OSVersion.Version >= win8Version);
         }
->>>>>>> 226330b1
 
         internal static IServer CreateHttpServer(out string baseAddress, RequestDelegate app)
         {

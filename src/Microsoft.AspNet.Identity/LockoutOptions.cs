--- conflicted
+++ resolved
@@ -10,20 +10,13 @@
     /// </summary>
     public class LockoutOptions
     {
-        /// <summary>
-        /// Gets or sets a flag indicating whether users are locked out upon creation.
-        /// </summary>
-<<<<<<< HEAD
         /// <value>
-        /// True if a newly created user is locked out, otherwise false.
+        /// True if a newly created user can be locked out, otherwise false.
         /// </value>
         /// <remarks>
-        /// Defaults to false.
+        /// Defaults to true.
         /// </remarks>
-        public bool EnabledByDefault { get; set; } = false;
-=======
         public bool AllowedForNewUsers { get; set; } = true;
->>>>>>> 1ed2ebcd
 
         /// <summary>
         /// Gets or sets the number of failed access attempts allowed before a user is locked out,

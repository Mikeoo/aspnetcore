--- conflicted
+++ resolved
@@ -53,13 +53,8 @@
     "Microsoft.NETCore.Platforms": "1.0.1-*",
   },
   "frameworks": {
-<<<<<<< HEAD
     "net451": { },
-    "netstandardapp1.5": {
-=======
-    "net451": {},
     "netcoreapp1.0": {
->>>>>>> c9160c21
       "dependencies": {
         "Microsoft.NETCore.App": {
           "version": "1.0.0-*",
